# Unreleased Features
Please add a note of your changes below this heading if you make a Pull Request.

# Unreleased

<<<<<<< HEAD
## Added
* **Trapezoidal Trajectory Planner**
=======
### Added
* -Wdouble-promotion warning to compilation
>>>>>>> 7776d39c

### Changed
* Make python tools compatible with python 2.7 (so it can be used with ROS)
  * Threading API constructor can't take the daemon parameter, so all thread creation had to be expanded out.
  * `TimeoutError` isn't defined, but it makes for more readable code, so I defined it as an OSError subclass.
  * `ModuleNotFoundError` is replaced by the older ImportError.
  * Print function imported from future

# Releases
## [0.4.4] - 2018-09-18
### Fixed
* Serious reliability issue with USB communication where packets on Native and the CDC interface would collide with each other.

## [0.4.3] - 2018-08-30
### Added
* Encoder position count "homed" to zero when index is found.

### Changed
* We now enforce encoder offset calibration must happen after index is found (if using index)
* Renaming of the velocity estimate `pll_vel` -> `vel_estimate`.
* Hardcoded maximum inductance now 2500 uH.

### Fixed
* Incorrect shifting of offset during index callback
* Once you got an axis error `ERROR_INVALID_STATE` you could never clear it
* Char to int conversion to read motornum on arduino example
* GPIO above #5 would not be used correctly in some cases

## [0.4.2] - 2018-08-04
### Added
* Hall sensor feedback
* Configurable RC PWM input
* Ability to read axis FET temperature
* Config settings for:
  * `motor.config.requested_current_range`
  * `motor.config.current_control_bandwidth` and `motor.set_current_control_bandwidth`. Latter required to invoke gain recalculation.
  * `encoder.config.bandwidth`
  * `sensorless_estimator.config.pm_flux_linkage`

## [0.4.1] - 2018-07-01
### Fixed
* Encoder errors would show up as Axis error `ERROR_MOTOR_FAILED` instead of `ERROR_ENCODER_FAILED`.
* Various pip install dependencies
* Ability for python tools threads to quit properly
* dfuse error prints now python3 compatible

## [0.4.0] - 2018-06-10
### Added
* Encoder can now go forever in velocity/torque mode due to using circular encoder space.
* Protocol supports function return values
* bake Git-derived firmware version into firmware binary. The firmware version is exposed through the `fw_version_[...]` properties.
* `make write_otp` command to burn the board version onto the ODrive's one-time programmable memory. If you have an ODrive v3.4 or older, you should run this once for a better firmware update user experience in the future. Run the command without any options for more details. Once set, the board version is exposed through the `hw_version_[...]` properties.
* infrastructure to publish the python tools to PyPi. See `tools/setup.py` for details.
* Automated test script `run_tests.py`
* System stats (e.g. stack usage) are exposed under `<odrv>.system_stats`

### Changed
* DFU script updates
  * Verify the flash after writing
  * Automatically download firmware from GitHub releases if no file is provided
  * Retain configuration during firmware updates
* Refactor python tools
  * The scripts `explore_odrive.py`, `liveplotter.py`, `drv_status.py` and `rate_test.py` have been merged into one single `odrivetool` script. Running this script without any arguments provides the shell that `explore_odrive.py` used to provide.
  * The command line options of `odrivetool` have changed compared to the original `explore_odrive.py`. See `odrivetool --help` for more details.
  * `odrivetool` (previously `explore_odrive.py`) now supports controlling multiple ODrives concurrently (`odrv0`, `odrv1`, ...)
  * No need to restart the `odrivetool` shell when devices get disconnected and reconnected
  * ODrive accesses from within python tools are now thread-safe. That means you can read from the same remote property from multiple threads concurrently.
  * The liveplotter (`odrivetool liveplotter`, formerly `liveplotter.py`) does no longer steal focus and closes as expected
  * Add commands `odrivetool backup-config` and `odrivetool restore-config`
  * (experimental: start liveplotter from `odrivetool` shell by typing `start_liveplotter(lambda: odrv0.motor0.encoder.encoder_state)`)
* Set thread priority of USB pump thread above protocol thread
* GPIO3 not sensitive to edges by default
* The device now appears as a composite device on USB. One subdevice is still a CDC device (virtual COM port), the other subdevice is a vendor specific class. This should resolve several issues that were caused by conflicting kernel drivers or OS services.
* Add WinUSB descriptors. This will tell Windows >= 8 to automatically load winusb.sys for the ODrive (only for the vendor specific subdevice). This makes it possible to use the ODrive from userspace via WinUSB with zero configuration. The Python tool currently still uses libusb so Zadig is still required.
* Add a configuration to enable the ASCII protocol on USB at runtime. This will only enable the ASCII protocol on the USB CDC subdevice, not the vendor specific subdevice so the python tools will still be able to talk to the ODrive.

### Fixed
* Enums now transported with correct underlying type on native protocol
* USB issue where the device would stop responding when the host script would quit abruptly or reset the device during operation

## [0.3.6] - 2018-03-26
### Added
* **Storing of configuration parameters to Non Volatile Memory**
* **USB Bootloader**
* `make erase_config` to erase the configuration with an STLink (the configuration can also be erased from within explore_odrive.py, using `odrv0.erase_configuration()`)
* Travis-CI builds firmware for all board versions and deploys the binaries when a tag is pushed to master
* General purpose ADC API. See function get_adc_voltage() in low_level.cpp for more detais.

### Changed
* Most of the code from `lowlevel.c` moved to `axis.cpp`, `encoder.cpp`, `controller.cpp`, `sensorless_estimator.cpp`, `motor.cpp` and the corresponding header files
* Refactoring of the developer-facing communication protocol interface. See e.g. `axis.hpp` or `controller.hpp` for examples on how to add your own fields and functions
* Change of the user-facing field paths. E.g. `my_odrive.motor0.pos_setpoint` is now at `my_odrive.axis0.controller.pos_setpoint`. Names are mostly unchanged.
* Rewrite of the top-level per-axis state-machine
* The build is now configured using the `tup.config` file instead of editing source files. Make sure you set your board version correctly. See [here](README.md#configuring-the-build) for details.
* The toplevel directory for tup is now `Firmware`. If you used tup before, go to `Firmware` and run `rm -rd ../.tup; rm -rd build/*; make`.
* Update CubeMX generated STM platform code to version 1.19.0
* Remove `UUID_0`, `UUID_1` and `UUID_2` from USB protocol. Use `serial_number` instead.
* Freertos memory pool (task stacks, etc) now uses Core Coupled Memory.

### Fixed
* malloc now fails if we run out of memory (before it would always succeed even if we are out of ram...)

## [0.3.5] - 2018-03-04
### Added
* Reporting error if your encoder CPR is incorrect
* Ability to start anticogging calibration over USB protocol
* Reporting of DRV status/control registers and fault codes
* DRV status read script
* Microsecond delay function
* Travis-CI
* Firmware update over USB

### Changed
* Build system is now tup instead of make. Please check the [Readme](README.md#installing-prerequisites) for installation instructions.

## [0.3.4] - 2018-02-13
### Fixed
* Broken way to check for python 2. Python 2 not supported yet.

## [0.3.3] - 2018-02-12
### Added
* Liveplotter script
* Automatic recovery of USB halt/stall condition

### Changed
* Modified python code to be Python 2 compatible

### Fixed
* USB CSC (USB serial) now reports a sensible baud rate

## [0.3.2] - 2018-02-02
### Added
* Gimbal motor mode
* Encoder index pulse support
* `resistance_calib_max_voltage` parameter

## [0.3.1] - 2018-01-18
### Added
* UUID Endpoint
* Reporting of correct ODrive version on USB descriptor
* Getting started instructions for VSCode

### Changed
* USB Product ID to 0x0D32, as it is the only Pid we were allocated on [pid.codes](http://pid.codes/1209/0D32/)
* Recommended method to debug firmware from VSCode now uses Cortex-Debug extension instead of native-debug.
* Refactor IDE instructions into separate files

### Fixed
* Bug where the remote function calls from Python to the ODrive were not working properly.

## [0.3] - 2017-12-18
### Added
* **New binary communication protocol**
  * This is a much richer and more efficient binary protocol than the old human-readable protocol.
  * The old protocol is still available (but will be depricated eventually). You must manually chose to fall back on this protocol if you wish to still use it.
* Support for C++
* Demo scripts for getting started with commanding ODrive from python
* Protection from user setting current_lim higher than is measurable
* Current sense shunt values for HW v3.4
* Check DRV chip fault line

### Changed
* Shunt resistance values for v3.3 and earlier to include extra resistance of PCB
* Default HW revision to v3.4
* Refactoring of control code:
  * Lifted top layer of low_level.c into Axis.cpp

## [0.2.2] - 2017-11-17
### Fixed
* Incorrect TIM14 interrupt mapping on board v3.2 caused hard-fault

### Changed
* GPIO communication mode now defaults to NONE

## [0.2.1] - 2017-11-14
### Fixed
* USB communication deadlock
* EXTI handler redefiniton in V3.2

### Changed
* Resistance/inductance measurement now saved dispite errors, to allow debugging

## [0.2.0] - 2017-11-12
### Added
* UART communication
* Setting to select UART or Step/dir on GIPIO 1,2
* Basic Anti-cogging

## [0.1.0] - 2017-08-26
### Added
* Step/Dir interface
* this Changelog
* motor control interrupt timing diagram
* uint16 exposed variable type
* null termination to USB string parsing

### Changed
* Fixed Resistance measurement bug
* Simplified motor control adc triggers
* Increased AUX bridge deadtime<|MERGE_RESOLUTION|>--- conflicted
+++ resolved
@@ -3,13 +3,9 @@
 
 # Unreleased
 
-<<<<<<< HEAD
-## Added
+### Added
 * **Trapezoidal Trajectory Planner**
-=======
-### Added
 * -Wdouble-promotion warning to compilation
->>>>>>> 7776d39c
 
 ### Changed
 * Make python tools compatible with python 2.7 (so it can be used with ROS)
