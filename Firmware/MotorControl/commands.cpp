--- conflicted
+++ resolved
@@ -326,25 +326,9 @@
     Endpoint::make_function("reboot", &NVIC_SystemReset),
         // no arguments
     Endpoint::close_tree(),
-<<<<<<< HEAD
     Endpoint::make_function("enter_dfu_mode", &enter_dfu_mode),
         // no arguments
     Endpoint::close_tree(),
-    Endpoint::make_object("timing_log"),
-        Endpoint::make_property("TIMING_LOG_GENERAL", &motors[1].timing_log[TIMING_LOG_GENERAL]),
-        Endpoint::make_property("TIMING_LOG_ADC_CB_M0_I", &motors[1].timing_log[TIMING_LOG_ADC_CB_M0_I]),
-        Endpoint::make_property("TIMING_LOG_ADC_CB_M0_DC", &motors[1].timing_log[TIMING_LOG_ADC_CB_M0_DC]),
-        Endpoint::make_property("TIMING_LOG_ADC_CB_M1_I", &motors[1].timing_log[TIMING_LOG_ADC_CB_M1_I]),
-        Endpoint::make_property("TIMING_LOG_ADC_CB_M1_DC", &motors[1].timing_log[TIMING_LOG_ADC_CB_M1_DC]),
-        Endpoint::make_property("TIMING_LOG_MEAS_R", &motors[1].timing_log[TIMING_LOG_MEAS_R]),
-        Endpoint::make_property("TIMING_LOG_MEAS_L", &motors[1].timing_log[TIMING_LOG_MEAS_L]),
-        Endpoint::make_property("TIMING_LOG_ENC_CALIB", &motors[1].timing_log[TIMING_LOG_ENC_CALIB]),
-        Endpoint::make_property("TIMING_LOG_IDX_SEARCH", &motors[1].timing_log[TIMING_LOG_IDX_SEARCH]),
-        Endpoint::make_property("TIMING_LOG_FOC_VOLTAGE", &motors[1].timing_log[TIMING_LOG_FOC_VOLTAGE]),
-        Endpoint::make_property("TIMING_LOG_FOC_CURRENT", &motors[1].timing_log[TIMING_LOG_FOC_CURRENT]),
-    Endpoint::close_tree(),
-=======
->>>>>>> 7dfb41eb
 };
 // clang-format on
 
