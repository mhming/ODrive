--- conflicted
+++ resolved
@@ -54,11 +54,7 @@
         .enable_step_dir = false,                    //auto enabled after calibration
         .counts_per_step = 2.0f,
         .error = ERROR_NO_ERROR,
-<<<<<<< HEAD
         .pole_pairs = 7, // This value is correct for N5065 motors and Turnigy SK3 series.
-=======
-        .drv_fault = DRV8301_FaultType_NoFault,
->>>>>>> e2540d7e
         .pos_setpoint = 0.0f,
         .pos_gain = 20.0f,  // [(counts/s) / counts]
         .vel_setpoint = 0.0f,
@@ -163,17 +159,14 @@
             .calib_pos_threshold = 1.0f,
             .calib_vel_threshold = 1.0f,
         },
+        .drv_fault = DRV8301_FaultType_NoFault,
     },
     {                                             // M1
         .control_mode = CTRL_MODE_POSITION_CONTROL,  //see: Motor_control_mode_t
         .enable_step_dir = false,                    //auto enabled after calibration
         .counts_per_step = 2.0f,
         .error = ERROR_NO_ERROR,
-<<<<<<< HEAD
         .pole_pairs = 7, // This value is correct for N5065 motors and Turnigy SK3 series.
-=======
-        .drv_fault = DRV8301_FaultType_NoFault,
->>>>>>> e2540d7e
         .pos_setpoint = 0.0f,
         .pos_gain = 20.0f,  // [(counts/s) / counts]
         .vel_setpoint = 0.0f,
@@ -272,6 +265,7 @@
             .calib_pos_threshold = 1.0f,
             .calib_vel_threshold = 1.0f,
         }
+        .drv_fault = DRV8301_FaultType_NoFault,
     }
 };
 const size_t num_motors = sizeof(motors) / sizeof(motors[0]);
