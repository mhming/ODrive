--- conflicted
+++ resolved
@@ -148,29 +148,13 @@
     lockin_state_ = LOCKIN_STATE_RAMP;
     float x = 0.0f;
     run_control_loop([&]() {
-<<<<<<< HEAD
-        float phase = wrap_pm_pi(config_.ramp_up_distance * x);
-        float I_mag = config_.spin_up_current * x;
-        x += current_meas_period / config_.ramp_up_time;
-=======
         float phase = wrap_pm_pi(config_.lockin.ramp_distance * x);
         float I_mag = config_.lockin.current * x;
         x += current_meas_period / config_.lockin.ramp_time;
->>>>>>> 6a9ff00b
         if (!motor_.update(I_mag, phase, 0.0f))
             return false;
         return x < 1.0f;
     });
-<<<<<<< HEAD
-    if (error_ != ERROR_NONE)
-        return false;
-
-    // Late Spin-up: accelerate
-    float vel = config_.ramp_up_distance / config_.ramp_up_time;
-    float phase = wrap_pm_pi(config_.ramp_up_distance);
-    run_control_loop([&]() {
-        vel += config_.spin_up_acceleration * current_meas_period;
-=======
     
     // Spin states
     float distance = config_.lockin.ramp_distance;
@@ -194,7 +178,6 @@
     run_control_loop([&]() {
         vel += config_.lockin.accel * current_meas_period;
         distance += vel * current_meas_period;
->>>>>>> 6a9ff00b
         phase = wrap_pm_pi(phase + vel * current_meas_period);
 
         if (!motor_.update(config_.lockin.current, phase, vel))
@@ -339,16 +322,8 @@
                 if (!motor_.is_calibrated_)
                     goto invalid_state_label;
 
-<<<<<<< HEAD
-            case AXIS_STATE_SENSORLESS_CONTROL:
-                status = run_sensorless_spin_up();  // TODO: restart if desired
-                if (status)
-                    status = run_sensorless_control_loop();
-                break;
-=======
                 status = encoder_.run_direction_find();
             } break;
->>>>>>> 6a9ff00b
 
             case AXIS_STATE_ENCODER_OFFSET_CALIBRATION: {
                 if (!motor_.is_calibrated_)
@@ -384,13 +359,8 @@
 
             case AXIS_STATE_IDLE: {
                 run_idle_loop();
-<<<<<<< HEAD
-                status = motor_.arm();  // done with idling - try to arm the motor
-                break;
-=======
                 status = motor_.arm(); // done with idling - try to arm the motor
             } break;
->>>>>>> 6a9ff00b
 
             default:
             invalid_state_label:
