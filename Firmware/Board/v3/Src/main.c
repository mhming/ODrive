/**
  ******************************************************************************
  * @file           : main.c
  * @brief          : Main program body
  ******************************************************************************
  * This notice applies to any and all portions of this file
  * that are not between comment pairs USER CODE BEGIN and
  * USER CODE END. Other portions of this file, whether 
  * inserted by the user or by software development tools
  * are owned by their respective copyright owners.
  *
  * Copyright (c) 2018 STMicroelectronics International N.V. 
  * All rights reserved.
  *
  * Redistribution and use in source and binary forms, with or without 
  * modification, are permitted, provided that the following conditions are met:
  *
  * 1. Redistribution of source code must retain the above copyright notice, 
  *    this list of conditions and the following disclaimer.
  * 2. Redistributions in binary form must reproduce the above copyright notice,
  *    this list of conditions and the following disclaimer in the documentation
  *    and/or other materials provided with the distribution.
  * 3. Neither the name of STMicroelectronics nor the names of other 
  *    contributors to this software may be used to endorse or promote products 
  *    derived from this software without specific written permission.
  * 4. This software, including modifications and/or derivative works of this 
  *    software, must execute solely and exclusively on microcontroller or
  *    microprocessor devices manufactured by or for STMicroelectronics.
  * 5. Redistribution and use of this software other than as permitted under 
  *    this license is void and will automatically terminate your rights under 
  *    this license. 
  *
  * THIS SOFTWARE IS PROVIDED BY STMICROELECTRONICS AND CONTRIBUTORS "AS IS" 
  * AND ANY EXPRESS, IMPLIED OR STATUTORY WARRANTIES, INCLUDING, BUT NOT 
  * LIMITED TO, THE IMPLIED WARRANTIES OF MERCHANTABILITY, FITNESS FOR A 
  * PARTICULAR PURPOSE AND NON-INFRINGEMENT OF THIRD PARTY INTELLECTUAL PROPERTY
  * RIGHTS ARE DISCLAIMED TO THE FULLEST EXTENT PERMITTED BY LAW. IN NO EVENT 
  * SHALL STMICROELECTRONICS OR CONTRIBUTORS BE LIABLE FOR ANY DIRECT, INDIRECT,
  * INCIDENTAL, SPECIAL, EXEMPLARY, OR CONSEQUENTIAL DAMAGES (INCLUDING, BUT NOT
  * LIMITED TO, PROCUREMENT OF SUBSTITUTE GOODS OR SERVICES; LOSS OF USE, DATA, 
  * OR PROFITS; OR BUSINESS INTERRUPTION) HOWEVER CAUSED AND ON ANY THEORY OF 
  * LIABILITY, WHETHER IN CONTRACT, STRICT LIABILITY, OR TORT (INCLUDING 
  * NEGLIGENCE OR OTHERWISE) ARISING IN ANY WAY OUT OF THE USE OF THIS SOFTWARE,
  * EVEN IF ADVISED OF THE POSSIBILITY OF SUCH DAMAGE.
  *
  ******************************************************************************
  */
/* Includes ------------------------------------------------------------------*/
#include "main.h"
#include "stm32f4xx_hal.h"
#include "cmsis_os.h"
#include "adc.h"
#include "can.h"
#include "dma.h"
#include "spi.h"
#include "tim.h"
#include "usart.h"
#include "usb_device.h"
#include "gpio.h"

/* USER CODE BEGIN Includes */
#include <MotorControl/odrive_main.h>
#include "freertos_vars.h"
/* USER CODE END Includes */

/* Private variables ---------------------------------------------------------*/

/* USER CODE BEGIN PV */
/* Private variables ---------------------------------------------------------*/

/* USER CODE END PV */

/* Private function prototypes -----------------------------------------------*/
void SystemClock_Config(void);
void MX_FREERTOS_Init(void);

/* USER CODE BEGIN PFP */
/* Private function prototypes -----------------------------------------------*/

/* USER CODE END PFP */

/* USER CODE BEGIN 0 */

uint32_t _reboot_cookie __attribute__ ((section (".noinit")));
extern char _estack; // provided by the linker script

// Gets called from the startup assembly code
void early_start_checks(void) {
  /* We could jump to the bootloader directly on demand without rebooting
  but that requires us to reset several peripherals and interrupts for it
  to function correctly. Therefore it's easier to just reset the entire chip. */
  if(_reboot_cookie == 0xDEADBEEF) {
    _reboot_cookie = 0xCAFEFEED;  //Reset bootloader trigger
    
    /*
    * This wait loop solves an obscure timing issue, but we don't exactly understand why.
    * When the transition NVIC_SystemReset() => STM bootloader happens very quickly,
    * there is a yet unexplained phenomenon where the ODrive would emit an audible click,
    * followed by one the following symptoms:
    *  - Device reboots in normal mode (possibly due to the bootloader exiting immidiately)
    *  - Device goes into DFU mode and then the power supply turns off
    *    This manifests in the DFU script detecting the device in DFU mode but then
    *    losing the device immidiately after.
    * There were no motors/encoders/brake resistor connected when testing this. As far as
    * we can tell, the only way for the software to cause a short circuit is through the
    * brake FETs.
    */
    for (size_t i = 0; i < 1000000; ++i) {
      __NOP();
    }

    __set_MSP((uintptr_t)&_estack);
    // http://www.st.com/content/ccc/resource/technical/document/application_note/6a/17/92/02/58/98/45/0c/CD00264379.pdf/files/CD00264379.pdf
    void (*builtin_bootloader)(void) = (void (*)(void))(*((uint32_t *)0x1FFF0004));
    builtin_bootloader();
  }

  /* The bootloader might fail to properly clean up after itself,
  so if we're not sure that the system is in a clean state we
  just reset it again */
  if(_reboot_cookie != 42) {
    _reboot_cookie = 42;
    NVIC_SystemReset();
  }
}

/* USER CODE END 0 */

/**
  * @brief  The application entry point.
  *
  * @retval None
  */
int main(void)
{
  /* USER CODE BEGIN 1 */

<<<<<<< HEAD
=======
  if(*((unsigned long *)0x2001C000) == 0xDEADFE75) {
    /* The STM DFU bootloader enables internal pull-up resistors on PB10 (AUX_H)
    * and PB11 (AUX_L), thereby causing shoot-through on the brake resistor
    * FETs and obliterating them unless external 3.3k pull-down resistors are
    * present. Pull-downs are only present on ODrive 3.5 or newer.
    * On older boards we disable DFU by default but if the user insists
    * there's only one thing left that might save it: time.
    * The brake resistor gate driver needs a certain 10V supply (GVDD) to
    * make it work. This voltage is supplied by the motor gate drivers which get
    * disabled at system reset. So over time GVDD voltage _should_ below
    * dangerous levels. This is completely handwavy and should not be relied on
    * so you are on your own on if you ignore this warning.
    *
    * This loop takes 5 cycles per iteration and at this point the system runs
    * on the internal 16MHz RC oscillator so the delay is about 2 seconds.
    */
    for (size_t i = 0; i < (16000000UL / 5UL * 2UL); ++i) {
      __NOP();
    }
    *((unsigned long *)0x2001C000) == 0xDEADBEEF;
  }

  /* We could jump to the bootloader directly on demand without rebooting
  but that requires us to reset several peripherals and interrupts for it
  to function correctly. Therefore it's easier to just reset the entire chip. */
  if(*((unsigned long *)0x2001C000) == 0xDEADBEEF) {
    *((unsigned long *)0x2001C000) = 0xCAFEFEED;  //Reset bootloader trigger
    jump_to_builtin_bootloader();
  }

  /* The bootloader might fail to properly clean up after itself,
  so if we're not sure that the system is in a clean state we
  just reset it again */
  if(*((unsigned long *)0x2001C000) != 42) {
    *((unsigned long *)0x2001C000) = 42;
    NVIC_SystemReset();
  }

>>>>>>> 86a21838
  // This procedure of building a USB serial number should be identical
  // to the way the STM's built-in USB bootloader does it. This means
  // that the device will have the same serial number in normal and DFU mode.
  uint32_t uuid0 = *(uint32_t *)(UID_BASE + 0);
  uint32_t uuid1 = *(uint32_t *)(UID_BASE + 4);
  uint32_t uuid2 = *(uint32_t *)(UID_BASE + 8);
  uint32_t uuid_mixed_part = uuid0 + uuid2;
  serial_number = ((uint64_t)uuid_mixed_part << 16) | (uint64_t)(uuid1 >> 16);

  uint64_t val = serial_number;
  for (size_t i = 0; i < 12; ++i) {
    serial_number_str[i] = "0123456789ABCDEF"[(val >> (48-4)) & 0xf];
    val <<= 4;
  }
  serial_number_str[12] = 0;

  /* USER CODE END 1 */

  /* MCU Configuration----------------------------------------------------------*/

  /* Reset of all peripherals, Initializes the Flash interface and the Systick. */
  HAL_Init();

  /* USER CODE BEGIN Init */

  /* USER CODE END Init */

  /* Configure the system clock */
  SystemClock_Config();

  /* USER CODE BEGIN SysInit */

  /* USER CODE END SysInit */

  /* Initialize all configured peripherals */
  MX_GPIO_Init();
  MX_DMA_Init();
  MX_ADC1_Init();
  MX_ADC2_Init();
  MX_TIM1_Init();
  MX_TIM8_Init();
  MX_TIM3_Init();
  MX_TIM4_Init();
  MX_SPI3_Init();
  MX_ADC3_Init();
  MX_TIM2_Init();
  MX_UART4_Init();
  /* USER CODE BEGIN 2 */

  //Required to use OC4 for ADC triggering.
  OC4_PWM_Override(&htim1);
  OC4_PWM_Override(&htim8);

  /* USER CODE END 2 */

  /* Call init function for freertos objects (in freertos.c) */
  MX_FREERTOS_Init();

  /* Start scheduler */
  osKernelStart();
  
  /* We should never get here as control is now taken by the scheduler */

  /* Infinite loop */
  /* USER CODE BEGIN WHILE */
  while (1)
  {
  /* USER CODE END WHILE */

  /* USER CODE BEGIN 3 */

  }
  /* USER CODE END 3 */

}

/**
  * @brief System Clock Configuration
  * @retval None
  */
void SystemClock_Config(void)
{

  RCC_OscInitTypeDef RCC_OscInitStruct;
  RCC_ClkInitTypeDef RCC_ClkInitStruct;

    /**Configure the main internal regulator output voltage 
    */
  __HAL_RCC_PWR_CLK_ENABLE();

  __HAL_PWR_VOLTAGESCALING_CONFIG(PWR_REGULATOR_VOLTAGE_SCALE1);

    /**Initializes the CPU, AHB and APB busses clocks 
    */
  RCC_OscInitStruct.OscillatorType = RCC_OSCILLATORTYPE_HSE;
  RCC_OscInitStruct.HSEState = RCC_HSE_ON;
  RCC_OscInitStruct.PLL.PLLState = RCC_PLL_ON;
  RCC_OscInitStruct.PLL.PLLSource = RCC_PLLSOURCE_HSE;
  RCC_OscInitStruct.PLL.PLLM = 4;
  RCC_OscInitStruct.PLL.PLLN = 168;
  RCC_OscInitStruct.PLL.PLLP = RCC_PLLP_DIV2;
  RCC_OscInitStruct.PLL.PLLQ = 7;
  if (HAL_RCC_OscConfig(&RCC_OscInitStruct) != HAL_OK)
  {
    _Error_Handler(__FILE__, __LINE__);
  }

    /**Initializes the CPU, AHB and APB busses clocks 
    */
  RCC_ClkInitStruct.ClockType = RCC_CLOCKTYPE_HCLK|RCC_CLOCKTYPE_SYSCLK
                              |RCC_CLOCKTYPE_PCLK1|RCC_CLOCKTYPE_PCLK2;
  RCC_ClkInitStruct.SYSCLKSource = RCC_SYSCLKSOURCE_PLLCLK;
  RCC_ClkInitStruct.AHBCLKDivider = RCC_SYSCLK_DIV1;
  RCC_ClkInitStruct.APB1CLKDivider = RCC_HCLK_DIV4;
  RCC_ClkInitStruct.APB2CLKDivider = RCC_HCLK_DIV2;

  if (HAL_RCC_ClockConfig(&RCC_ClkInitStruct, FLASH_LATENCY_5) != HAL_OK)
  {
    _Error_Handler(__FILE__, __LINE__);
  }

    /**Configure the Systick interrupt time 
    */
  HAL_SYSTICK_Config(HAL_RCC_GetHCLKFreq()/1000);

    /**Configure the Systick 
    */
  HAL_SYSTICK_CLKSourceConfig(SYSTICK_CLKSOURCE_HCLK);

  /* SysTick_IRQn interrupt configuration */
  HAL_NVIC_SetPriority(SysTick_IRQn, 15, 0);
}

/* USER CODE BEGIN 4 */

/* USER CODE END 4 */

/**
  * @brief  Period elapsed callback in non blocking mode
  * @note   This function is called  when TIM14 interrupt took place, inside
  * HAL_TIM_IRQHandler(). It makes a direct call to HAL_IncTick() to increment
  * a global variable "uwTick" used as application time base.
  * @param  htim : TIM handle
  * @retval None
  */
void HAL_TIM_PeriodElapsedCallback(TIM_HandleTypeDef *htim)
{
  /* USER CODE BEGIN Callback 0 */

  /* USER CODE END Callback 0 */
  if (htim->Instance == TIM14) {
    HAL_IncTick();
  }
  /* USER CODE BEGIN Callback 1 */

  /* USER CODE END Callback 1 */
}

/**
  * @brief  This function is executed in case of error occurrence.
  * @param  file: The file name as string.
  * @param  line: The line in file as a number.
  * @retval None
  */
void _Error_Handler(char *file, int line)
{
  /* USER CODE BEGIN Error_Handler_Debug */
  /* User can add his own implementation to report the HAL error return state */
  while(1) 
  {
  }
  /* USER CODE END Error_Handler_Debug */
}

#ifdef  USE_FULL_ASSERT
/**
  * @brief  Reports the name of the source file and the source line number
  *         where the assert_param error has occurred.
  * @param  file: pointer to the source file name
  * @param  line: assert_param error line source number
  * @retval None
  */
void assert_failed(uint8_t* file, uint32_t line)
{ 
  /* USER CODE BEGIN 6 */
  /* User can add his own implementation to report the file name and line number,
    ex: printf("Wrong parameters value: file %s on line %d\r\n", file, line) */
  /* USER CODE END 6 */
}
#endif /* USE_FULL_ASSERT */

/**
  * @}
  */

/**
  * @}
  */

/************************ (C) COPYRIGHT STMicroelectronics *****END OF FILE****/<|MERGE_RESOLUTION|>--- conflicted
+++ resolved
@@ -86,58 +86,7 @@
 
 // Gets called from the startup assembly code
 void early_start_checks(void) {
-  /* We could jump to the bootloader directly on demand without rebooting
-  but that requires us to reset several peripherals and interrupts for it
-  to function correctly. Therefore it's easier to just reset the entire chip. */
-  if(_reboot_cookie == 0xDEADBEEF) {
-    _reboot_cookie = 0xCAFEFEED;  //Reset bootloader trigger
-    
-    /*
-    * This wait loop solves an obscure timing issue, but we don't exactly understand why.
-    * When the transition NVIC_SystemReset() => STM bootloader happens very quickly,
-    * there is a yet unexplained phenomenon where the ODrive would emit an audible click,
-    * followed by one the following symptoms:
-    *  - Device reboots in normal mode (possibly due to the bootloader exiting immidiately)
-    *  - Device goes into DFU mode and then the power supply turns off
-    *    This manifests in the DFU script detecting the device in DFU mode but then
-    *    losing the device immidiately after.
-    * There were no motors/encoders/brake resistor connected when testing this. As far as
-    * we can tell, the only way for the software to cause a short circuit is through the
-    * brake FETs.
-    */
-    for (size_t i = 0; i < 1000000; ++i) {
-      __NOP();
-    }
-
-    __set_MSP((uintptr_t)&_estack);
-    // http://www.st.com/content/ccc/resource/technical/document/application_note/6a/17/92/02/58/98/45/0c/CD00264379.pdf/files/CD00264379.pdf
-    void (*builtin_bootloader)(void) = (void (*)(void))(*((uint32_t *)0x1FFF0004));
-    builtin_bootloader();
-  }
-
-  /* The bootloader might fail to properly clean up after itself,
-  so if we're not sure that the system is in a clean state we
-  just reset it again */
-  if(_reboot_cookie != 42) {
-    _reboot_cookie = 42;
-    NVIC_SystemReset();
-  }
-}
-
-/* USER CODE END 0 */
-
-/**
-  * @brief  The application entry point.
-  *
-  * @retval None
-  */
-int main(void)
-{
-  /* USER CODE BEGIN 1 */
-
-<<<<<<< HEAD
-=======
-  if(*((unsigned long *)0x2001C000) == 0xDEADFE75) {
+  if(_reboot_cookie == 0xDEADFE75) {
     /* The STM DFU bootloader enables internal pull-up resistors on PB10 (AUX_H)
     * and PB11 (AUX_L), thereby causing shoot-through on the brake resistor
     * FETs and obliterating them unless external 3.3k pull-down resistors are
@@ -156,26 +105,40 @@
     for (size_t i = 0; i < (16000000UL / 5UL * 2UL); ++i) {
       __NOP();
     }
-    *((unsigned long *)0x2001C000) == 0xDEADBEEF;
+    _reboot_cookie = 0xDEADBEEF;
   }
 
   /* We could jump to the bootloader directly on demand without rebooting
   but that requires us to reset several peripherals and interrupts for it
   to function correctly. Therefore it's easier to just reset the entire chip. */
-  if(*((unsigned long *)0x2001C000) == 0xDEADBEEF) {
-    *((unsigned long *)0x2001C000) = 0xCAFEFEED;  //Reset bootloader trigger
-    jump_to_builtin_bootloader();
+  if(_reboot_cookie == 0xDEADBEEF) {
+    _reboot_cookie = 0xCAFEFEED;  //Reset bootloader trigger
+    __set_MSP((uintptr_t)&_estack);
+    // http://www.st.com/content/ccc/resource/technical/document/application_note/6a/17/92/02/58/98/45/0c/CD00264379.pdf/files/CD00264379.pdf
+    void (*builtin_bootloader)(void) = (void (*)(void))(*((uint32_t *)0x1FFF0004));
+    builtin_bootloader();
   }
 
   /* The bootloader might fail to properly clean up after itself,
   so if we're not sure that the system is in a clean state we
   just reset it again */
-  if(*((unsigned long *)0x2001C000) != 42) {
-    *((unsigned long *)0x2001C000) = 42;
+  if(_reboot_cookie != 42) {
+    _reboot_cookie = 42;
     NVIC_SystemReset();
   }
-
->>>>>>> 86a21838
+}
+
+/* USER CODE END 0 */
+
+/**
+  * @brief  The application entry point.
+  *
+  * @retval None
+  */
+int main(void)
+{
+  /* USER CODE BEGIN 1 */
+
   // This procedure of building a USB serial number should be identical
   // to the way the STM's built-in USB bootloader does it. This means
   // that the device will have the same serial number in normal and DFU mode.
