
/* Includes ------------------------------------------------------------------*/

#include "communication.h"

#include "interface_usb.h"
#include "interface_uart.h"
#include "interface_can.hpp"
#include "interface_i2c.h"

#include "odrive_main.h"
#include "freertos_vars.h"
#include "utils.h"

#include "../build/version.h" // autogenerated based on Git state

#include <cmsis_os.h>
#include <memory>
//#include <usbd_cdc_if.h>
//#include <usb_device.h>
//#include <usart.h>
//#include <stm32_gpio.h>

#include <type_traits>

/* Private defines -----------------------------------------------------------*/
/* Private macros ------------------------------------------------------------*/
/* Private typedef -----------------------------------------------------------*/
/* Global constant data ------------------------------------------------------*/
/* Global variables ----------------------------------------------------------*/
/* Private constant data -----------------------------------------------------*/
/* Private variables ---------------------------------------------------------*/

// the corresponding macros are defined in the autogenerated version.h
const uint8_t fw_version_major = FW_VERSION_MAJOR;
const uint8_t fw_version_minor = FW_VERSION_MINOR;
const uint8_t fw_version_revision = FW_VERSION_REVISION;
const uint8_t fw_version_unreleased = FW_VERSION_UNRELEASED; // 0 for official releases, 1 otherwise

osThreadId comm_thread;
volatile bool endpoint_list_valid = false;

static uint32_t test_property = 0;

/* Private function prototypes -----------------------------------------------*/

auto make_protocol_definitions(PWMMapping_t& mapping) {
    return make_protocol_member_list(
        make_protocol_property("endpoint", &mapping.endpoint),
        make_protocol_property("min", &mapping.min),
        make_protocol_property("max", &mapping.max)
    );
}

/* Function implementations --------------------------------------------------*/

void init_communication(void) {
    printf("hi!\r\n");

    // Start command handling thread
    osThreadDef(task_cmd_parse, communication_task, RTOS_PRIO_COMM, 0, 8000 /* in 32-bit words */); // TODO: fix stack issues
    comm_thread = osThreadCreate(osThread(task_cmd_parse), NULL);

    while (!endpoint_list_valid)
        osDelay(1);
}

float oscilloscope[OSCILLOSCOPE_SIZE] = {0};
size_t oscilloscope_pos = 0;

<<<<<<< HEAD

static CAN_context can1_ctx;

// These are used by the printf feature.
StreamSink* uart4_stream_output_ptr = nullptr;
StreamSink* usb_stream_output_ptr = nullptr;

=======
>>>>>>> 5a106c6e
// Helper class because the protocol library doesn't yet
// support non-member functions
// TODO: make this go away
class StaticFunctions {
public:
    void save_configuration_helper() { save_configuration(); }
    void erase_configuration_helper() { erase_configuration(); }
    void NVIC_SystemReset_helper() { NVIC_SystemReset(); }
    void enter_dfu_mode_helper() { enter_dfu_mode(); }
    float get_oscilloscope_val(uint32_t index) { return oscilloscope[index]; }
    float get_adc_voltage_(uint32_t gpio_num) { return get_adc_voltage(gpio_num); }
    int32_t test_function(int32_t delta) { static int cnt = 0; return cnt += delta; }
} static_functions;

// When adding new functions/variables to the protocol, be careful not to
// blow the communication stack. You can check comm_stack_info to see
// how much headroom you have.
static inline auto make_obj_tree() {
    return make_protocol_member_list(
        make_protocol_ro_property("serial_number", &serial_number),
        make_protocol_ro_property("hw_version_major", &hw_version_major),
        make_protocol_ro_property("hw_version_minor", &hw_version_minor),
        make_protocol_ro_property("hw_version_variant", &hw_version_variant),
        make_protocol_ro_property("fw_version_major", &fw_version_major),
        make_protocol_ro_property("fw_version_minor", &fw_version_minor),
        make_protocol_ro_property("fw_version_revision", &fw_version_revision),
        make_protocol_ro_property("fw_version_unreleased", &fw_version_unreleased),
        make_protocol_ro_property("user_config_loaded", const_cast<const bool *>(&user_config_loaded_)),
        //make_protocol_ro_property("brake_resistor_armed", &brake_resistor_armed),
        make_protocol_object("system_stats",
            make_protocol_ro_property("fully_booted", &system_stats_.fully_booted),
            make_protocol_ro_property("uptime", &system_stats_.uptime),
            make_protocol_ro_property("boot_progress", &system_stats_.boot_progress),
            make_protocol_ro_property("min_heap_space", &system_stats_.min_heap_space),
            make_protocol_ro_property("min_stack_space_axis0", &system_stats_.min_stack_space_axis0),
            make_protocol_ro_property("min_stack_space_axis1", &system_stats_.min_stack_space_axis1),
            make_protocol_ro_property("min_stack_space_comms", &system_stats_.min_stack_space_comms),
            make_protocol_ro_property("min_stack_space_usb", &system_stats_.min_stack_space_usb),
            make_protocol_ro_property("min_stack_space_uart", &system_stats_.min_stack_space_uart),
            make_protocol_ro_property("min_stack_space_can", &system_stats_.min_stack_space_can),
            make_protocol_ro_property("min_stack_space_usb_irq", &system_stats_.min_stack_space_usb_irq),
            make_protocol_ro_property("min_stack_space_startup", &system_stats_.min_stack_space_startup),
            make_protocol_ro_property("adc_irq_usage", &system_stats_.adc_irq_usage),
            make_protocol_ro_property("dma2_stream1_irq_usage", &system_stats_.dma2_stream1_irq_usage),
            make_protocol_ro_property("dma2_stream2_irq_usage", &system_stats_.dma2_stream2_irq_usage),
            make_protocol_ro_property("tim1_up_usage", &system_stats_.tim1_up_usage),
            make_protocol_ro_property("tim8_up_usage", &system_stats_.tim8_up_usage),
            make_protocol_object("usb",
                make_protocol_ro_property("rx_cnt", &usb_stats_.rx_cnt),
                make_protocol_ro_property("tx_cnt", &usb_stats_.tx_cnt),
                make_protocol_ro_property("tx_overrun_cnt", &usb_stats_.tx_overrun_cnt)
            )//,
            //make_protocol_object("i2c",
            //    make_protocol_ro_property("addr", &i2c_stats_.addr),
            //    make_protocol_ro_property("addr_match_cnt", &i2c_stats_.addr_match_cnt),
            //    make_protocol_ro_property("rx_cnt", &i2c_stats_.rx_cnt),
            //    make_protocol_ro_property("error_cnt", &i2c_stats_.error_cnt)
            //)
        ),
        make_protocol_object("config",
            make_protocol_property("brake_resistance", &board_config.brake_resistance),
            // TODO: changing this currently requires a reboot - fix this
            make_protocol_property("enable_uart", &board_config.enable_uart),
            make_protocol_property("enable_i2c_instead_of_can" , &board_config.enable_i2c_instead_of_can), // requires a reboot
            make_protocol_property("enable_ascii_protocol_on_usb", &board_config.enable_ascii_protocol_on_usb),
            make_protocol_property("dc_bus_undervoltage_trip_level", &board_config.dc_bus_undervoltage_trip_level),
            make_protocol_property("dc_bus_overvoltage_trip_level", &board_config.dc_bus_overvoltage_trip_level),
#if HW_VERSION_MAJOR == 3 && HW_VERSION_MINOR >= 3
            make_protocol_object("gpio1_pwm_mapping", make_protocol_definitions(board_config.pwm_mappings[0])),
            make_protocol_object("gpio2_pwm_mapping", make_protocol_definitions(board_config.pwm_mappings[1])),
            make_protocol_object("gpio3_pwm_mapping", make_protocol_definitions(board_config.pwm_mappings[2])),
#endif
            make_protocol_object("gpio4_pwm_mapping", make_protocol_definitions(board_config.pwm_mappings[3])),

            make_protocol_object("gpio3_analog_mapping", make_protocol_definitions(board_config.analog_mappings[2])),
            make_protocol_object("gpio4_analog_mapping", make_protocol_definitions(board_config.analog_mappings[3]))
            ),
<<<<<<< HEAD
        make_protocol_object("axis0", axes[0].make_protocol_definitions()),
        make_protocol_object("axis1", axes[1].make_protocol_definitions()),
        make_protocol_object("can", can1_ctx.make_protocol_definitions()),
=======
        make_protocol_object("axis0", axes[0]->make_protocol_definitions()),
        make_protocol_object("axis1", axes[1]->make_protocol_definitions()),
        make_protocol_object("can", odCAN->make_protocol_definitions()),
>>>>>>> 5a106c6e
        make_protocol_property("test_property", &test_property),
        make_protocol_function("test_function", static_functions, &StaticFunctions::test_function, "delta"),
        make_protocol_function("get_oscilloscope_val", static_functions, &StaticFunctions::get_oscilloscope_val, "index"),
        make_protocol_function("get_adc_voltage", static_functions, &StaticFunctions::get_adc_voltage_, "gpio"),
        make_protocol_function("save_configuration", static_functions, &StaticFunctions::save_configuration_helper),
        make_protocol_function("erase_configuration", static_functions, &StaticFunctions::erase_configuration_helper),
        make_protocol_function("reboot", static_functions, &StaticFunctions::NVIC_SystemReset_helper),
        make_protocol_function("enter_dfu_mode", static_functions, &StaticFunctions::enter_dfu_mode_helper)
    );
}

using tree_type = decltype(make_obj_tree());
uint8_t tree_buffer[sizeof(tree_type)];


UARTInterface uart4_interface(comm_uart);
USBInterface usb_interface_0(&cdc_rx_endpoint, &cdc_tx_endpoint);
USBInterface usb_interface_1(&odrive_rx_endpoint, &odrive_tx_endpoint);


// Thread to handle deffered processing of USB interrupt, and
// read commands out of the UART DMA circular buffer
void communication_task(void * ctx) {
    (void) ctx; // unused parameter

    // TODO: this is supposed to use the move constructor, but currently
    // the compiler uses the copy-constructor instead. Thus the make_obj_tree
    // ends up with a stupid stack size of around 8000 bytes. Fix this.
    auto tree_ptr = new (tree_buffer) tree_type(make_obj_tree());
    fibre_publish(*tree_ptr);

    // Allow main init to continue
    endpoint_list_valid = true;
    
    uart4_interface.start_server();
    uart4_stream_output_ptr = &uart4_interface.stream_output;


    usb_interface_0.start_server(board_config.enable_ascii_protocol_on_usb);
    usb_interface_1.start_server(false);

/*    usb_stream_output_ptr = &usb_interface_0.stream_output;

    if (board_config.enable_i2c_instead_of_can) {
        // TODO: finish implementing I2C
        start_i2c_server();
    } else {
<<<<<<< HEAD
        // TODO: finish implementing CAN
        // start_can_server(can1_ctx, CAN1, serial_number);
    }*/
=======
        odCAN->start_can_server();
    }
>>>>>>> 5a106c6e

    for (;;) {
        osThreadSuspend(nullptr);
    }
}

extern "C" {
int _write(int file, const char* data, int len);
}

// @brief This is what printf calls internally
int _write(int file, const char* data, int len) {
#ifdef USB_PROTOCOL_STDOUT
    if (usb_stream_output_ptr)
        usb_stream_output_ptr->process_bytes((const uint8_t *)data, len, nullptr);
#endif
#ifdef UART_PROTOCOL_STDOUT
    if (uart4_stream_output_ptr)
        uart4_stream_output_ptr->process_bytes((const uint8_t *)data, len, nullptr);
#endif
    return len;
}<|MERGE_RESOLUTION|>--- conflicted
+++ resolved
@@ -68,16 +68,10 @@
 float oscilloscope[OSCILLOSCOPE_SIZE] = {0};
 size_t oscilloscope_pos = 0;
 
-<<<<<<< HEAD
-
-static CAN_context can1_ctx;
-
 // These are used by the printf feature.
 StreamSink* uart4_stream_output_ptr = nullptr;
 StreamSink* usb_stream_output_ptr = nullptr;
 
-=======
->>>>>>> 5a106c6e
 // Helper class because the protocol library doesn't yet
 // support non-member functions
 // TODO: make this go away
@@ -155,15 +149,9 @@
             make_protocol_object("gpio3_analog_mapping", make_protocol_definitions(board_config.analog_mappings[2])),
             make_protocol_object("gpio4_analog_mapping", make_protocol_definitions(board_config.analog_mappings[3]))
             ),
-<<<<<<< HEAD
         make_protocol_object("axis0", axes[0].make_protocol_definitions()),
         make_protocol_object("axis1", axes[1].make_protocol_definitions()),
-        make_protocol_object("can", can1_ctx.make_protocol_definitions()),
-=======
-        make_protocol_object("axis0", axes[0]->make_protocol_definitions()),
-        make_protocol_object("axis1", axes[1]->make_protocol_definitions()),
         make_protocol_object("can", odCAN->make_protocol_definitions()),
->>>>>>> 5a106c6e
         make_protocol_property("test_property", &test_property),
         make_protocol_function("test_function", static_functions, &StaticFunctions::test_function, "delta"),
         make_protocol_function("get_oscilloscope_val", static_functions, &StaticFunctions::get_oscilloscope_val, "index"),
@@ -211,15 +199,10 @@
         // TODO: finish implementing I2C
         start_i2c_server();
     } else {
-<<<<<<< HEAD
         // TODO: finish implementing CAN
-        // start_can_server(can1_ctx, CAN1, serial_number);
+        odCAN->start_can_server();
     }*/
-=======
-        odCAN->start_can_server();
-    }
->>>>>>> 5a106c6e
-
+    
     for (;;) {
         osThreadSuspend(nullptr);
     }
