--- conflicted
+++ resolved
@@ -1,71 +1,3 @@
-<<<<<<< HEAD
-![ODrive Logo](https://static1.squarespace.com/static/58aff26de4fcb53b5efd2f02/t/59bf2a7959cc6872bd68be7e/1505700483663/Odrive+logo+plus+text+black.png?format=1000w)
-
-This project is all about accurately driving brushless motors, for cheap. The aim is to make it possible to use inexpensive brushless motors in high performance robotics projects, like [this](https://www.youtube.com/watch?v=WT4E5nb3KtY).
-
-## Getting Started
-*References to hardware is with respect to v3.3. Other versions may still apply, but component designators may differ*
-
-It is perfectly fine, and even recommended, to start testing with just a single motor and encoder.
-Make sure you have a good mechanical connection between the encdoer and the motor, slip can cause disasterous oscillations.
-All non-power I/O is 3.3V output and 5V tolerant on input, except:
-* GPIO 3 and GPIO 4 are NOT 5V tolerant on ODrive v3.2 and earlier.
-
-You need one or two [brushless motors](https://hackaday.io/project/11583-odrive-high-performance-motor-control/log/37666-hobby-motors-in-your-robots), [quadrature incremental encoder(s)](https://discourse.odriverobotics.com/t/which-encoders-to-choose/63/2), and a power resistor.
-
-*The power resistor values you need depends on your motor setup, and peak/average decelleration power. A good starting point would be a [0.47 ohm, 50W resistor](https://www.digikey.com/product-detail/en/te-connectivity-passive-product/HSA50R47J/A102181-ND/2056131).*
-
-Wire up the motor phases into the 3-phase screw terminals, and the power resistor to the AUX terminal. Wire up the power source (12-24V) to the DC terminal, make sure to pay attention to the polarity. Do not apply power just yet.
-
-Wire up the encoder(s) to J4. The A,B phases are required, and the Z (index pulse) is optional. The A,B and Z lines have 1k pull up resistors, for use with open-drain encoder outputs. For single ended push-pull signals with weak drive current (\<4mA), you may want to desolder the pull-ups.
-
-![Image of ODrive all hooked up](https://docs.google.com/drawings/d/e/2PACX-1vTCD0P40Cd-wvD7Fl8UYEaxp3_UL81oI4qUVqrrCJPi6tkJeSs2rsffIXQRpdu6rNZs6-2mRKKYtILG/pub?w=1716&h=1281)
-
-The currently supported command modes are USB and step/direction.
-* If you are sending commands over USB, you can plug in a cable into the micro-USB port.
-* If you are using step/direction, please see [setting up step/direction](#setting-up-stepdirection)
-
-You can now:
-* [Download and build the firmware](Firmware/README.md)
-* [Configure the firmware parameters](Firmware/README.md#configuring-parameters)
-* [Flash the board](Firmware/README.md#flashing-the-firmware)
-
-### Startup procedure
-The startup procedure is demonstrated [here](https://www.youtube.com/watch?v=VCX1bA2xnuY). 
-
-Note: the rotor must be allowed to rotate without any biased load during startup. That means mass and weak friction loads are fine, but gravity or spring loads are not okay. Also note that in the video, the motors spin after initalisation, but in the current software the default behaviour is to do position control to position 0 (i.e. the position at startup)
-
-### Sending commands
-Sending USB and UART commands is documented [here].(Firmware/README.md#communicating-over-usb-and-uart)
-
-### Setting up UART
-Baud rate: 115200
-Pinout:
-* GPIO 1: Tx (connect to Rx of other device)
-* GPIO 2: Rx (connect to Tx of other device)
-
-To enable UART mode for the GPIO, please see [Setting the GPIO mode](Firmware/README.md#configuring-parameters).
-
-### Setting up Step/Direction
-Pinout:
-* GPIO 1: M0 step
-* GPIO 2: M0 dir
-* GPIO 3: M1 step
-* GPIO 4: M1 dir
-
-Please note that GPIO_3 and GPIO_4 are NOT 5v tolerant on ODrive v3.2 and earlier, so 3.3V signals only!
-ODrive v3.3 and onward have 5V tolerant GPIO pins.
-
-To enable step/dir mode for the GPIO, please see [Setting the GPIO mode](Firmware/README.md#configuring-parameters).
-
-There is also a new config variable called `counts_per_step`, which specifies how many encoder counts a "step" corresponds to. It can be any floating point value.
-The maximum step rate is pending tests, but it should handle at least 16kHz. If you want's to test it, please be aware that the failure mode on too high step rates is expected to be that the motors shuts down and coasts.
-
-Please be aware that there is no enable line right now, and the step/direction interface is enabled by default, and remains active as long as the ODrive is in position control mode. By default the ODrive starts in position control mode, so you don't need to send any commands over USB to get going. You can still send USB commands if you want to.
-
-### Getting help
-If you have any issues or any questions please get in touch. The [ODrive Community](https://discourse.odriverobotics.com/) warmly welcomes you.
-=======
 # ODriveFirmware
 
 ### Table of contents
@@ -298,5 +230,4 @@
 ### Code maintenance notes
 The cortex M4F processor has hardware single precision float unit. However double precision operations are not accelerated, and hence should be avoided. The following regex is helpful for cleaning out double constants:
 find: `([-+]?[0-9]+\.[0-9]+(?:[eE][-+]?[0-9]+)?)([^f0-9e])`
-replace: `\1f\2`
->>>>>>> 7dc6a464
+replace: `\1f\2`